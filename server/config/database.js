const { Pool } = require('pg');

const pool = new Pool({
  connectionString: process.env.DATABASE_URL,
  ssl: process.env.NODE_ENV === 'production' ? { rejectUnauthorized: false } : false,
  max: 20,
  idleTimeoutMillis: 30000,
  connectionTimeoutMillis: 2000,
});

// Ensure all database connections operate in Eastern Time
pool.on('connect', (client) => {
  client.query("SET TIME ZONE 'America/New_York'");
});

// Database initialization and migration
const initialize = async () => {
  try {
    // Test connection
    await pool.query('SELECT NOW()');
    console.log('Database connection established');
    
    // Run migrations
    await runMigrations();
    
    // Insert default data if needed
    await insertDefaultData();
    
  } catch (error) {
    console.error('Database initialization failed:', error);
    throw error;
  }
};

const runMigrations = async () => {
  const client = await pool.connect();
  
  try {
    console.log('🔄 Starting database migrations...');

    // Users table
    await client.query(`
      CREATE TABLE IF NOT EXISTS users (
        id SERIAL PRIMARY KEY,
        username VARCHAR(50) UNIQUE NOT NULL,
        email VARCHAR(100) UNIQUE NOT NULL,
        password_hash VARCHAR(255) NOT NULL,
        role VARCHAR(20) DEFAULT 'driver' CHECK (role IN ('office', 'driver', 'admin')),
        created_at TIMESTAMP WITH TIME ZONE DEFAULT CURRENT_TIMESTAMP,
        updated_at TIMESTAMP WITH TIME ZONE DEFAULT CURRENT_TIMESTAMP
      )
    `);
    console.log('✅ Users table ready');

    // Customers table
    await client.query(`
      CREATE TABLE IF NOT EXISTS customers (
        id SERIAL PRIMARY KEY,
        name VARCHAR(100) NOT NULL,
        phone VARCHAR(20),
        email VARCHAR(100),
        addresses JSONB,
        notes TEXT,
        contractor BOOLEAN DEFAULT FALSE,
        created_at TIMESTAMP WITH TIME ZONE DEFAULT CURRENT_TIMESTAMP,
        updated_at TIMESTAMP WITH TIME ZONE DEFAULT CURRENT_TIMESTAMP
      )
    `);
    console.log('✅ Customers table ready');

    // Jobs table
    await client.query(`
      CREATE TABLE IF NOT EXISTS jobs (
        id SERIAL PRIMARY KEY,
        customer_id INTEGER REFERENCES customers(id),
        customer_name VARCHAR(100) NOT NULL,
        customer_phone VARCHAR(20),
        address TEXT NOT NULL,
        delivery_date DATE NOT NULL,
        special_instructions TEXT,
        paid BOOLEAN DEFAULT FALSE,
        status VARCHAR(20) DEFAULT 'scheduled' CHECK (status IN ('scheduled', 'completed', 'to_be_scheduled')),
        driver_notes TEXT,
        payment_received DECIMAL(10,2) DEFAULT 0,
        total_amount DECIMAL(10,2) DEFAULT 0,
        contractor_discount BOOLEAN DEFAULT FALSE,
        created_by INTEGER REFERENCES users(id),
        assigned_driver INTEGER REFERENCES users(id),
        truck VARCHAR(100),
        created_at TIMESTAMP WITH TIME ZONE DEFAULT CURRENT_TIMESTAMP,
        updated_at TIMESTAMP WITH TIME ZONE DEFAULT CURRENT_TIMESTAMP
      )
    `);
    console.log('✅ Jobs table ready');

    const jobColumnsResult = await client.query(`
      SELECT column_name
      FROM information_schema.columns
      WHERE table_name = 'jobs' AND table_schema = 'public'
    `);
    const jobColumnNames = jobColumnsResult.rows.map(row => row.column_name);

<<<<<<< HEAD
    if (!jobColumnNames.includes('total_amount')) {
      try {
        await client.query('ALTER TABLE jobs ADD COLUMN total_amount DECIMAL(10,2) DEFAULT 0');
        console.log('✅ Added total_amount column to jobs table');
      } catch (e) {
        console.log('⚠️ total_amount column issue (may already exist):', e.message);
      }
    }

=======
>>>>>>> 09e1cc6a
    if (!jobColumnNames.includes('truck')) {
      try {
        await client.query('ALTER TABLE jobs ADD COLUMN truck VARCHAR(100)');
        console.log('✅ Added truck column to jobs table');
      } catch (e) {
        console.log('⚠️ truck column issue (may already exist):', e.message);
      }
    }

    // Products table - SAFE MIGRATION
    console.log('🔄 Checking products table...');
    
    // Check if products table exists
    const tableCheck = await client.query(`
      SELECT EXISTS (
        SELECT FROM information_schema.tables 
        WHERE table_schema = 'public' 
        AND table_name = 'products'
      )
    `);

    if (!tableCheck.rows[0].exists) {
      // Create new table with correct schema
      console.log('📋 Creating products table with new schema...');
      await client.query(`
        CREATE TABLE products (
          id SERIAL PRIMARY KEY,
          name VARCHAR(100) NOT NULL,
          unit VARCHAR(20) NOT NULL,
          retail_price DECIMAL(10,2),
          contractor_price DECIMAL(10,2),
          active BOOLEAN DEFAULT TRUE,
          created_at TIMESTAMP WITH TIME ZONE DEFAULT CURRENT_TIMESTAMP,
          updated_at TIMESTAMP WITH TIME ZONE DEFAULT CURRENT_TIMESTAMP
        )
      `);
      console.log('✅ Products table created successfully');
    } else {
      // Table exists - check and safely add missing columns
      console.log('📋 Products table exists, checking columns...');
      
      try {
        // Check what columns exist
        const columns = await client.query(`
          SELECT column_name 
          FROM information_schema.columns 
          WHERE table_name = 'products' AND table_schema = 'public'
        `);
        
        const columnNames = columns.rows.map(row => row.column_name);
        console.log('📋 Current columns:', columnNames);

        // Add missing columns one by one with error handling
        if (!columnNames.includes('retail_price')) {
          try {
            await client.query('ALTER TABLE products ADD COLUMN retail_price DECIMAL(10,2)');
            console.log('✅ Added retail_price column');
            
            // If old price_per_unit exists, copy data
            if (columnNames.includes('price_per_unit')) {
              await client.query('UPDATE products SET retail_price = price_per_unit WHERE retail_price IS NULL');
              console.log('✅ Migrated data from price_per_unit to retail_price');
            }
          } catch (e) {
            console.log('⚠️ retail_price column issue (may already exist):', e.message);
          }
        }

        if (!columnNames.includes('contractor_price')) {
          try {
            await client.query('ALTER TABLE products ADD COLUMN contractor_price DECIMAL(10,2)');
            console.log('✅ Added contractor_price column');
            
            // Set contractor price to 90% of retail price
            await client.query('UPDATE products SET contractor_price = retail_price * 0.9 WHERE contractor_price IS NULL AND retail_price IS NOT NULL');
            console.log('✅ Set contractor_price to 90% of retail_price');
          } catch (e) {
            console.log('⚠️ contractor_price column issue (may already exist):', e.message);
          }
        }

        if (!columnNames.includes('active')) {
          try {
            await client.query('ALTER TABLE products ADD COLUMN active BOOLEAN DEFAULT TRUE');
            console.log('✅ Added active column');
          } catch (e) {
            console.log('⚠️ active column issue (may already exist):', e.message);
          }
        }

        if (!columnNames.includes('created_at')) {
          try {
            await client.query('ALTER TABLE products ADD COLUMN created_at TIMESTAMP WITH TIME ZONE DEFAULT CURRENT_TIMESTAMP');
            console.log('✅ Added created_at column');
          } catch (e) {
            console.log('⚠️ created_at column issue (may already exist):', e.message);
          }
        }

        if (!columnNames.includes('updated_at')) {
          try {
            await client.query('ALTER TABLE products ADD COLUMN updated_at TIMESTAMP WITH TIME ZONE DEFAULT CURRENT_TIMESTAMP');
            console.log('✅ Added updated_at column');
          } catch (e) {
            console.log('⚠️ updated_at column issue (may already exist):', e.message);
          }
        }

        // Clean up old column if safe to do so
        if (columnNames.includes('price_per_unit') && columnNames.includes('retail_price')) {
          try {
            // Check if all data is migrated
            const unmigrated = await client.query('SELECT COUNT(*) FROM products WHERE price_per_unit IS NOT NULL AND retail_price IS NULL');
            if (parseInt(unmigrated.rows[0].count) === 0) {
              await client.query('ALTER TABLE products DROP COLUMN price_per_unit');
              console.log('✅ Safely removed old price_per_unit column');
            } else {
              console.log('⚠️ Not removing price_per_unit - unmigrated data exists');
            }
          } catch (e) {
            console.log('⚠️ Could not remove price_per_unit column:', e.message);
          }
        }

      } catch (schemaError) {
        console.log('⚠️ Schema check error (continuing anyway):', schemaError.message);
      }
    }

    // Job products junction table
    await client.query(`
      CREATE TABLE IF NOT EXISTS job_products (
        id SERIAL PRIMARY KEY,
        job_id INTEGER REFERENCES jobs(id) ON DELETE CASCADE,
        product_id INTEGER REFERENCES products(id),
        product_name VARCHAR(100) NOT NULL,
        quantity DECIMAL(10,2) NOT NULL,
        unit VARCHAR(20) NOT NULL,
        unit_price DECIMAL(10,2) NOT NULL,
        total_price DECIMAL(10,2) NOT NULL,
        price_type VARCHAR(20) DEFAULT 'retail' CHECK (price_type IN ('retail', 'contractor')),
        created_at TIMESTAMP WITH TIME ZONE DEFAULT CURRENT_TIMESTAMP
      )
    `);
    console.log('✅ Job products table ready');

    // Ensure job_products has necessary columns
    try {
      const jobProductColumnsResult = await client.query(`
        SELECT column_name FROM information_schema.columns
        WHERE table_name = 'job_products' AND table_schema = 'public'
      `);
      const jobProductColumns = jobProductColumnsResult.rows.map(r => r.column_name);

      if (!jobProductColumns.includes('unit_price')) {
        try {
          if (jobProductColumns.includes('price_per_unit')) {
            await client.query('ALTER TABLE job_products RENAME COLUMN price_per_unit TO unit_price');
            console.log('✅ Renamed price_per_unit to unit_price in job_products');
          } else {
            await client.query('ALTER TABLE job_products ADD COLUMN unit_price DECIMAL(10,2) NOT NULL DEFAULT 0');
            console.log('✅ Added unit_price column to job_products');
          }
        } catch (e) {
          console.log('⚠️ unit_price column issue in job_products:', e.message);
        }
      }

      if (!jobProductColumns.includes('total_price')) {
        try {
          await client.query('ALTER TABLE job_products ADD COLUMN total_price DECIMAL(10,2) NOT NULL DEFAULT 0');
          console.log('✅ Added total_price column to job_products');
        } catch (e) {
          console.log('⚠️ total_price column issue in job_products:', e.message);
        }
      }
    } catch (e) {
      console.log('⚠️ Could not verify job_products schema:', e.message);
    }

    // Create indexes (with error handling)
    const indexes = [
      { name: 'idx_jobs_delivery_date', sql: 'CREATE INDEX IF NOT EXISTS idx_jobs_delivery_date ON jobs(delivery_date)' },
      { name: 'idx_jobs_status', sql: 'CREATE INDEX IF NOT EXISTS idx_jobs_status ON jobs(status)' },
      { name: 'idx_jobs_assigned_driver', sql: 'CREATE INDEX IF NOT EXISTS idx_jobs_assigned_driver ON jobs(assigned_driver)' },
      { name: 'idx_customers_name', sql: 'CREATE INDEX IF NOT EXISTS idx_customers_name ON customers(name)' },
      { name: 'idx_customers_contractor', sql: 'CREATE INDEX IF NOT EXISTS idx_customers_contractor ON customers(contractor)' },
      { name: 'idx_products_name', sql: 'CREATE INDEX IF NOT EXISTS idx_products_name ON products(name)' }
    ];

    for (const index of indexes) {
      try {
        await client.query(index.sql);
        console.log(`✅ Index ${index.name} ready`);
      } catch (e) {
        console.log(`⚠️ Index ${index.name} issue:`, e.message);
      }
    }

    console.log('✅ Database migrations completed successfully');

    // Final verification
    try {
      const finalCheck = await client.query(`
        SELECT column_name 
        FROM information_schema.columns 
        WHERE table_name = 'products' AND table_schema = 'public'
        ORDER BY ordinal_position
      `);
      console.log('📋 Final products table columns:', finalCheck.rows.map(row => row.column_name));
    } catch (e) {
      console.log('⚠️ Could not verify final schema:', e.message);
    }

  } catch (error) {
    console.error('❌ Migration failed:', error);
    console.error('❌ Error details:', error.message);
    // Don't throw - let the server start anyway
    console.log('⚠️ Continuing server startup despite migration issues...');
  } finally {
    client.release();
  }
};

const insertDefaultData = async () => {
  const client = await pool.connect();
  
  try {
    // Always ensure East Meadow demo accounts exist
    const bcrypt = require('bcryptjs');
    const hashedPassword = await bcrypt.hash('admin123', 12);
    
    console.log('🌿 Ensuring East Meadow demo accounts exist...');
    
    const accounts = [
      { username: 'eastmeadow_admin', email: 'admin@eastmeadow.com', role: 'admin' },
      { username: 'eastmeadow_office', email: 'office@eastmeadow.com', role: 'office' },
      { username: 'eastmeadow_driver1', email: 'driver1@eastmeadow.com', role: 'driver' }
    ];

    for (const account of accounts) {
      try {
        await client.query(`
          INSERT INTO users (username, email, password_hash, role) 
          VALUES ($1, $2, $3, $4)
          ON CONFLICT (email) DO UPDATE SET 
            password_hash = EXCLUDED.password_hash,
            updated_at = CURRENT_TIMESTAMP
        `, [account.username, account.email, hashedPassword, account.role]);
        console.log(`✅ ${account.email} ready`);
      } catch (err) {
        console.log(`⚠️ ${account.email}:`, err.message);
      }
    }

    // Check if products exist, if not add some basic ones
    try {
      const { rows: existingProducts } = await client.query('SELECT COUNT(*) FROM products');
      
      if (parseInt(existingProducts[0].count) === 0) {
        console.log('📦 Adding default products...');
        
        // Add basic products that should work with any schema
        const basicProducts = [
          ['Premium Bark Mulch', 'yards', 45.00, 40.50],
          ['Screened Topsoil', 'yards', 38.00, 34.20],
          ['Compost Blend', 'yards', 42.00, 37.80],
          ['Play Sand', 'yards', 32.00, 28.80]
        ];

        for (const [name, unit, retailPrice, contractorPrice] of basicProducts) {
          try {
            // Try new schema first
            await client.query(`
              INSERT INTO products (name, unit, retail_price, contractor_price) 
              VALUES ($1, $2, $3, $4)
            `, [name, unit, retailPrice, contractorPrice]);
          } catch (newSchemaError) {
            try {
              // Fallback to old schema
              await client.query(`
                INSERT INTO products (name, unit, price_per_unit) 
                VALUES ($1, $2, $3)
              `, [name, unit, retailPrice]);
            } catch (oldSchemaError) {
              console.log(`⚠️ Could not insert product ${name}:`, oldSchemaError.message);
            }
          }
        }
        
        console.log('✅ Default products added');
      }
    } catch (productError) {
      console.log('⚠️ Product insertion error:', productError.message);
    }

    // Add sample customers
    try {
      const { rows: existingCustomers } = await client.query('SELECT COUNT(*) FROM customers');
      
      if (parseInt(existingCustomers[0].count) === 0) {
        await client.query(`
          INSERT INTO customers (name, phone, email, addresses, contractor, notes) VALUES
          ('Pioneer Valley Landscaping', '(413) 555-0123', 'orders@pvlandscaping.com', 
           '[{"address": "456 Industrial Dr, Westfield, MA 01085", "notes": "Commercial loading dock"}]', 
           true, 'Volume contractor - 10% discount'),
          ('Johnson Residence', '(413) 555-0198', 'mjohnson@email.com', 
           '[{"address": "123 Maple Street, East Longmeadow, MA 01028", "notes": "Side driveway access"}]', 
           false, 'Residential customer')
        `);
        console.log('✅ Sample customers added');
      }
    } catch (customerError) {
      console.log('⚠️ Customer insertion error:', customerError.message);
    }

  } catch (error) {
    console.error('⚠️ Default data insertion had issues:', error.message);
    // Don't throw - let the server start anyway
  } finally {
    client.release();
  }
};

module.exports = {
  pool,
  initialize,
  query: (text, params) => pool.query(text, params)
};<|MERGE_RESOLUTION|>--- conflicted
+++ resolved
@@ -99,8 +99,6 @@
       WHERE table_name = 'jobs' AND table_schema = 'public'
     `);
     const jobColumnNames = jobColumnsResult.rows.map(row => row.column_name);
-
-<<<<<<< HEAD
     if (!jobColumnNames.includes('total_amount')) {
       try {
         await client.query('ALTER TABLE jobs ADD COLUMN total_amount DECIMAL(10,2) DEFAULT 0');
@@ -110,8 +108,6 @@
       }
     }
 
-=======
->>>>>>> 09e1cc6a
     if (!jobColumnNames.includes('truck')) {
       try {
         await client.query('ALTER TABLE jobs ADD COLUMN truck VARCHAR(100)');
