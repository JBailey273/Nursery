--- conflicted
+++ resolved
@@ -1,8 +1,4 @@
-<<<<<<< HEAD
 import React, { useState, useEffect } from 'react';
-=======
-import React, { useState } from 'react';
->>>>>>> c0af8268
 import {
   X,
   MapPin,
