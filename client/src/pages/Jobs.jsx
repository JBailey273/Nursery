--- conflicted
+++ resolved
@@ -1,11 +1,7 @@
 import React, { useState, useEffect } from 'react';
 import { Link } from 'react-router-dom';
 import { useAuth } from '../contexts/AuthContext';
-<<<<<<< HEAD
 import { 
-=======
-import {
->>>>>>> 2f3240ea
   Calendar,
   Plus,
   Search,
@@ -267,22 +263,12 @@
 
     const selectedDayJobs = myJobs.filter(job => {
       const jobDate = normalizeDateForComparison(job.delivery_date);
-<<<<<<< HEAD
       return jobDate === selectedDate;
-=======
-      const today = getTodayDate();
-      return jobDate === today;
->>>>>>> 2f3240ea
     });
 
     const upcomingJobs = myJobs.filter(job => {
       const jobDate = normalizeDateForComparison(job.delivery_date);
-<<<<<<< HEAD
       return jobDate && jobDate > selectedDate;
-=======
-      const today = getTodayDate();
-      return jobDate && jobDate > today;
->>>>>>> 2f3240ea
     });
 
     const changeWeek = (direction) => {
